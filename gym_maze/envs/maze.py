import numpy as np

import matplotlib.pyplot as plt
import matplotlib.animation as animation
from matplotlib import colors

import gym
from gym import spaces
from gym.utils import seeding


class MazeEnv(gym.Env):
    """Configurable environment for maze. """
    metadata = {'render.modes': ['human', 'rgb_array']}
    
    def __init__(self, maze_generator, pob_size=1,
                 action_type='VonNeumann',
<<<<<<< HEAD
                 live_display=False,
=======
                 obs_type='full',
>>>>>>> c20a1e3b
                 render_trace=False):
        """Initialize the maze. DType: list"""
        # Maze: 0: free space, 1: wall
        self.maze_generator = maze_generator
        self.maze = np.array(self.maze_generator.get_maze())
        self.maze_size = self.maze.shape
        self.init_state, self.goal_states = self.maze_generator.sample_state()
        
        #######
        # TODO: Eliminate traces for _reset and _step, only show during _render for ax_imgs
        #######
        self.render_trace = render_trace
        self.traces = []
        self.action_type = action_type
        self.obs_type = obs_type
        
        # If True, show the updated display each time render is called rather
        # than storing the frames and creating an animation at the end
        self.live_display = live_display

        self.state = None
        
        # Action space: 0: Up, 1: Down, 2: Left, 3: Right
        if self.action_type == 'VonNeumann':  # Von Neumann neighborhood
            self.num_actions = 4
        elif action_type == 'Moore':  # Moore neighborhood
            self.num_actions = 8
        else:
            raise TypeError('Action type must be either \'VonNeumann\' or \'Moore\'')
        self.action_space = spaces.Discrete(self.num_actions)
        self.all_actions = list(range(self.action_space.n))

        # Size of the partial observable window
        self.pob_size = pob_size

        # Observation space
        low_obs = 0  # Lowest integer in observation
        high_obs = 6  # Highest integer in observation
        if self.obs_type == 'full':
            self.observation_space = spaces.Box(low=low_obs, high=high_obs,
                                                shape=self.maze_size)
        elif self.obs_type == 'partial':
            self.observation_space = spaces.Box(low=low_obs, high=high_obs,
                                                shape=(self.pob_size*2+1, self.pob_size*2+1))
        else:
            raise TypeError('Observation type must be either \'full\' or \'partial\'')
        
        
        # Colormap: order of color is, free space, wall, agent, food, poison
        self.cmap = colors.ListedColormap(['white', 'black', 'blue', 'green', 'red', 'gray'])
        self.bounds = [0, 1, 2, 3, 4, 5, 6]  # values for each color
        self.norm = colors.BoundaryNorm(self.bounds, self.cmap.N)
        
        self.ax_imgs = []  # For generating videos
        
    def _step(self, action):
        old_state = self.state
        # Update current state
        self.state = self._next_state(self.state, action)
        
        # Footprint: Record agent trajectory
        self.traces.append(self.state)
        
        if self._goal_test(self.state):  # Goal check
            reward = +1
            done = True
        elif self.state == old_state:  # Hit wall
            reward = -1
            done = False
        else:  # Moved, small negative reward to encourage shorest path
            reward = -0.01
            done = False
        
        # Additional info
        info = {}
        
        return self._get_obs(), reward, done, info
    
    def _reset(self):
        # Reset maze
        self.maze = np.array(self.maze_generator.get_maze())
        
        # Set current state be initial state
        self.state = self.init_state
        
        # Clean the list of ax_imgs, the buffer for generating videos
        self.ax_imgs = []
        # Clean the traces of the trajectory
        self.traces = [self.init_state]
        
        return self._get_obs()
    
    def _render(self, mode='human', close=False):
        if close:
            plt.close()
            return
        
        obs = self._get_full_obs()
        partial_obs = self._get_partial_obs(self.pob_size)
        
        # For rendering traces: Only for visualization, does not affect the observation data
        if self.render_trace:
            obs[list(zip(*self.traces[:-1]))] = 6
        
        # Create Figure for rendering
        if not hasattr(self, 'fig'):  # initialize figure and plotting axes
            self.fig, (self.ax_full, self.ax_partial) = plt.subplots(nrows=1, ncols=2)
        self.ax_full.axis('off')
        self.ax_partial.axis('off')
        
        self.fig.show()
        if self.live_display:
            # Only create the image the first time
            if not hasattr(self, 'ax_full_img'):
                self.ax_full_img = self.ax_full.imshow(obs, cmap=self.cmap, norm=self.norm, animated=True)
            if not hasattr(self, 'ax_partial_img'):
                self.ax_partial_img = self.ax_partial.imshow(partial_obs, cmap=self.cmap, norm=self.norm, animated=True)
            # Update the image data for efficient live video
            self.ax_full_img.set_data(obs)
            self.ax_partial_img.set_data(partial_obs)
        else:
            # Create a new image each time to allow an animation to be created
            self.ax_full_img = self.ax_full.imshow(obs, cmap=self.cmap, norm=self.norm, animated=True)
            self.ax_partial_img = self.ax_partial.imshow(partial_obs, cmap=self.cmap, norm=self.norm, animated=True)
        
        plt.draw()
        
        if self.live_display:
            # Update the figure display immediately
            self.fig.canvas.draw()
        else:
            # Put in AxesImage buffer for video generation
            self.ax_imgs.append([self.ax_full_img, self.ax_partial_img])  # List of axes to update figure frame

            self.fig.set_dpi(100)

        return self.fig
        
    def _goal_test(self, state):
        """Return True if current state is a goal state."""
        if type(self.goal_states[0]) == list:
            return list(state) in self.goal_states
        elif type(self.goal_states[0]) == tuple:
            return tuple(state) in self.goal_states
    
    def _next_state(self, state, action):
        """Return the next state from a given state by taking a given action."""
        
        # Transition table to define movement for each action
        if self.action_type == 'VonNeumann':
            transitions = {0: [-1, 0], 1: [+1, 0], 2: [0, -1], 3: [0, +1]}
        elif self.action_type == 'Moore':
            transitions = {0: [-1, 0], 1: [+1, 0], 2: [0, -1], 3: [0, +1], 
                           4: [-1, +1], 5: [+1, +1], 6: [-1, -1], 7: [+1, -1]}
        
        new_state = [state[0] + transitions[action][0], state[1] + transitions[action][1]]
        if self.maze[new_state[0]][new_state[1]] == 1:  # Hit wall, stay there
            return state
        else:  # Valid move for 0, 2, 3, 4
            return new_state
            
    def _step_cost(self, state, action, next_state):
        """Return a cost that a given action leads a state to a next_state"""
        return 1  # Simple maze: uniform cost for each step in the path.
    
    def _get_obs(self):

        if self.obs_type == 'full':
            return self._get_full_obs()
        elif self.obs_type == 'partial':
            return self._get_partial_obs(self.pob_size)

    def _get_full_obs(self):
        """Return a 2D array representation of maze."""
        obs = np.array(self.maze)
        # Set goal positions
        for goal in self.goal_states:
            obs[goal[0]][goal[1]] = 3  # 3: goal
        
        # Set current position
        # Come after painting goal positions, avoid invisible within multi-goal regions
        obs[self.state[0]][self.state[1]] = 2  # 2: agent
        
        return obs
    
    def _get_partial_obs(self, size=1):
        """Get partial observable window according to Moore neighborhood"""
        # Get maze with indicated location of current position and goal positions
        maze = self._get_full_obs()
        pos = np.array(self.state)

        under_offset = np.min(pos - size)
        over_offset = np.min(len(maze) - (pos + size + 1))
        offset = np.min([under_offset, over_offset])

        if offset < 0:  # Need padding
            maze = np.pad(maze, np.abs(offset), 'constant', constant_values=1)
            pos += np.abs(offset)

        return maze[pos[0]-size : pos[0]+size+1, pos[1]-size : pos[1]+size+1]
        
    def _get_video(self, interval=200, gif_path=None):
        if self.live_display:
            # TODO: Find a way to create animations without slowing down the live display
            print("Warning: Generating an Animation when live_display=True not yet supported")
        anim = animation.ArtistAnimation(self.fig, self.ax_imgs, interval=interval)
        
        if gif_path is not None:
            anim.save(gif_path, writer='imagemagick', fps=10)
        return anim<|MERGE_RESOLUTION|>--- conflicted
+++ resolved
@@ -15,11 +15,8 @@
     
     def __init__(self, maze_generator, pob_size=1,
                  action_type='VonNeumann',
-<<<<<<< HEAD
+                 obs_type='full',
                  live_display=False,
-=======
-                 obs_type='full',
->>>>>>> c20a1e3b
                  render_trace=False):
         """Initialize the maze. DType: list"""
         # Maze: 0: free space, 1: wall
